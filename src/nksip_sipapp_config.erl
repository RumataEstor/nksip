--- conflicted
+++ resolved
@@ -79,13 +79,8 @@
         {Opts2, PluginOpts} = parse_opts(lists:reverse(Opts1), [], []),
         Plugins0 = nksip_lib:get_value(plugins, Opts, []),
         Plugins = sort_plugins(Plugins0, []),
-<<<<<<< HEAD
-        Opts3 = [{plugins, Plugins}|Opts2],
-        Opts4 = parse_plugins_opts(Plugins, Opts3, lists:reverse(PluginOpts)),
-=======
         Opts3 = [{plugins, Plugins}, {uuid, UUID}|Opts2],
         Opts4 = parse_plugins_opts(Plugins, Opts3, PluginOpts),
->>>>>>> 95112764
         Cache = cache_syntax(Opts4),
         PluginCallbacks = plugin_callbacks_syntax([nksip|Plugins]),
         PluginModules = [
