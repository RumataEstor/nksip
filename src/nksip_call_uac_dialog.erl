%% -------------------------------------------------------------------
%%
%% Copyright (c) 2013 Carlos Gonzalez Florido.  All Rights Reserved.
%%
%% This file is provided to you under the Apache License,
%% Version 2.0 (the "License"); you may not use this file
%% except in compliance with the License.  You may obtain
%% a copy of the License at
%%
%%   http://www.apache.org/licenses/LICENSE-2.0
%%
%% Unless required by applicable law or agreed to in writing,
%% software distributed under the License is distributed on an
%% "AS IS" BASIS, WITHOUT WARRANTIES OR CONDITIONS OF ANY
%% KIND, either express or implied.  See the License for the
%% specific language governing permissions and limitations
%% under the License.
%%
%% -------------------------------------------------------------------

%% @private Call dialog UAC processing module
-module(nksip_call_uac_dialog).
-author('Carlos Gonzalez <carlosj.gf@gmail.com>').

-include("nksip.hrl").
-include("nksip_call.hrl").

-export([pre_request/2, request/2, ack/2, response/3]).
-export([make/4, new_local_seq/2, uac_id/3]).
-import(nksip_call_dialog, [find/2, update/3, store/2]).


%% ===================================================================
%% Private
%% ===================================================================


%% @private
-spec pre_request(nksip:request(), nksip_call:call()) ->
    ok | {error, Error} 
    when Error :: unknown_dialog | request_pending.

pre_request(#sipmsg{class={req, 'ACK'}}, _) ->
    error(ack_in_dialog_pre_request);

pre_request(#sipmsg{to_tag = <<>>}, _Call) ->
    ok;

pre_request(Req, Call) ->
    #sipmsg{class={req, Method}, dialog_id=DialogId} = Req,
    case find(DialogId, Call) of
        #dialog{invite=Invite} ->
            if
                Method=='INVITE'; Method=='UPDATE';  
                Method=='BYE'; Method=='PRACK'  ->
                    case Invite of
                        #invite{status=Status} = Invite ->
                            {HasSDP, _SDP, Offer, _} = get_sdp(Req, Invite),
                            if 
                                Method=='INVITE', Status/=confirmed -> 
                                    {error, request_pending};
                                Method=='INVITE', HasSDP, Offer/=undefined -> 
                                    {error, request_pending};
                                Method=='PRACK', Status/=proceeding_uac ->
                                    {error, request_pending};
                                Method=='UPDATE', HasSDP, Offer/=undefined ->
                                    {error, request_pending};
                                true ->
                                    ok 
                            end;
                        undefined when Method=='INVITE' ->
                            % Sending a INVITE over a event-created dialog
                            ok;
                        undefined ->
                            {error, unknown_dialog}
                    end;
                Method=='SUBSCRIBE'; Method=='NOTIFY' ->
                    nksip_call_event:uac_pre_request(Req, Call);
                true ->
                    ok
            end;
        _ ->
            {error, unknown_dialog}
    end.


%% @private
-spec request(nksip:request(), nksip_call:call()) ->
    nksip_call:call().


request(#sipmsg{class={req, 'SUBSCRIBE'}, to_tag=(<<>>)}=Req, Call) ->
    {ok, Call1} = nksip_call_event:uac_request(Req, Call),
    Call1;

request(#sipmsg{to_tag = <<>>}, Call) ->
    Call;

request(#sipmsg{class={req, Method}, dialog_id=DialogId}=Req, Call) ->
    ?call_debug("Dialog ~s UAC request ~p", [DialogId, Method], Call), 
    #dialog{local_seq=LocalSeq} = Dialog = find(DialogId, Call),
    #sipmsg{cseq=CSeq} = Req,
    Dialog1 = case CSeq > LocalSeq of
        true -> Dialog#dialog{local_seq=CSeq};
        false -> Dialog
    end,
    do_request(Method, Req, Dialog1, Call).
        
      
%% @private
-spec do_request(nksip:method(), nksip:request(), nksip:dialog(), nksip_call:call()) ->
    nksip_call:call().

do_request('INVITE', Req, #dialog{invite=undefined}=Dialog, Call) ->
    Invite = #invite{status=confirmed},
    do_request('INVITE', Req, Dialog#dialog{invite=Invite}, Call);

do_request('INVITE', Req, #dialog{invite=Invite}=Dialog, Call) ->
    confirmed = Invite#invite.status,
    {HasSDP, SDP, _Offer, _} = get_sdp(Req, Invite),
    Offer1 = case HasSDP of 
        true -> {local, invite, SDP};
        false -> undefined
    end,
    Invite1 = Invite#invite{
        status = proceeding_uac,
        class = uac,
        request = Req, 
        response = undefined, 
        ack = undefined,
        sdp_offer = Offer1,
        sdp_answer = undefined
    },
    update(none, Dialog#dialog{invite=Invite1}, Call);

do_request('BYE', _Req, Dialog, Call) ->
    update({invite, bye}, Dialog, Call);

do_request('PRACK', Req, #dialog{invite=Invite}=Dialog, Call) ->
    proceeding_uac = Invite#invite.status,
    {HasSDP, SDP, Offer, _Answer} = get_sdp(Req, Invite),
    case Offer of
        undefined when HasSDP -> 
            Invite1 = Invite#invite{sdp_offer={local, prack, SDP}},
            update(none, Dialog#dialog{invite=Invite1}, Call);
        {remote, invite, _} when HasSDP -> 
            Invite1 = Invite#invite{sdp_answer={local, prack, SDP}},
            update(prack, Dialog#dialog{invite=Invite1}, Call);
        _ -> 
            % If {remote, invite, _} and no SDP, ACK must answer or delete
            update(none, Dialog, Call)
    end;

do_request('UPDATE', Req, #dialog{invite=Invite}=Dialog, Call) ->
    {HasSDP, SDP, Offer, _} = get_sdp(Req, Invite),
    case Offer of
        undefined when HasSDP -> 
            Invite1 = Invite#invite{sdp_offer={local, update, SDP}},
            update(none, Dialog#dialog{invite=Invite1}, Call);
        _ -> 
            update(none, Dialog, Call)
    end;    

do_request('SUBSCRIBE', Req, _Dialog, Call) ->
    nksip_call_event:uac_request(Req, Call);
        
do_request('NOTIFY', Req, _Dialog, Call) ->
    nksip_call_event:uac_request(Req, Call);

do_request(_Method, _Req, Dialog, Call) ->
    update(none, Dialog, Call).


%% @private
-spec response(nksip:request(), nksip:response(), nksip_call:call()) ->
    nksip_call:call().

response(_, #sipmsg{to_tag = <<>>}, Call) ->
    Call;

response(Req, Resp, Call) ->
    #sipmsg{class={req, Method}} = Req,
    #sipmsg{class={resp, Code, _Reason}, dialog_id=DialogId} = Resp,
    case find(DialogId, Call) of
        #dialog{} = Dialog ->
            ?call_debug("Dialog ~s UAC response ~p ~p", [DialogId, Method, Code], Call),
            do_response(Method, Code, Req, Resp, Dialog, Call);
        not_found 
            when Code>100 andalso Code<300 andalso
               (Method=='INVITE' orelse Method=='SUBSCRIBE' orelse
                Method=='NOTIFY') ->
            Dialog1 = nksip_call_dialog:create(uac, Req, Resp, Call),
            Dialog2 = case Method of
                'INVITE' ->
                    Invite = #invite{status=confirmed},
                    Dialog1#dialog{invite=Invite};
                _ ->
                    Dialog1
            end,
            Call1 = do_request(Method, Req, Dialog2, Call),
            response(Req, Resp, Call1);
        not_found ->
            Call
    end.


%% @private
-spec do_response(nksip:method(), nksip:response_code(), nksip:request(),
                  nksip:response(), nksip:dialog(), nksip_call:call()) ->
    nksip_call:call().

do_response(_Method, Code, _Req, _Resp, Dialog, Call) when Code==408; Code==481 ->
    nksip_call_dialog:stop(Code, Dialog, Call);

do_response(_Method, Code, _Req, _Resp, _Dialog, Call) when Code < 101 ->
    Call;

do_response('INVITE', Code, Req, Resp, 
            #dialog{invite=#invite{status=proceeding_uac}=Invite}=Dialog, Call) 
            when Code>100 andalso Code<300 ->
    {HasSDP, SDP, Offer, Answer} = get_sdp(Resp, Invite),
    {Offer1, Answer1} = case Offer of
        {local, invite, _} when HasSDP ->
            {Offer, {remote, invite, SDP}};
        {local, invite, _} when Code>=200 ->
            {undefined, undefined};
        undefined when HasSDP, element(1, Req#sipmsg.body)==sdp ->
            % New answer to previous INVITE offer, it is not a new offer
           {{local, invite, Req#sipmsg.body}, {remote, invite, SDP}};
        undefined when HasSDP ->
            {{remote, invite, SDP}, undefined};
        {remote, invite, _} when HasSDP ->
            % We are repeating a remote request
            {{remote, invite, SDP}, undefined};
        _ ->
            {Offer, Answer}
    end,
    Invite1 = Invite#invite{
        response = Resp,
        sdp_offer = Offer1,
        sdp_answer = Answer1
    },
    Dialog1 = Dialog#dialog{invite=Invite1},
    case Code < 200 of
        true -> update({invite, proceeding_uac}, Dialog1, Call);
        false -> update({invite, accepted_uac}, Dialog1, Call)
    end;
   
do_response('INVITE', Code, _Req, Resp, 
            #dialog{invite=#invite{status=proceeding_uac}=Invite}=Dialog, Call) 
            when Code>=300 ->
    case Invite#invite.answered of
        undefined -> 
            update({invite, {stop, Code}}, Dialog, Call);
        _ -> 
            Offer1 = case Invite#invite.sdp_offer of
                {_, invite, _} -> undefined;
                {_, prack, _} -> undefined;
                Offer -> Offer
            end,
            Invite1 = Invite#invite{response=Resp, sdp_offer=Offer1},
            update({invite, confirmed}, Dialog#dialog{invite=Invite1}, Call)
    end;

do_response('INVITE', Code, _Req, _Resp, 
            #dialog{invite=#invite{status=accepted_uac}=Invite}=Dialog, Call) 
            when Code<300 ->
    #dialog{app_id=AppId, call_id=CallId, id=DialogId, invite=Invite} = Dialog,
    #call{opts=#call_opts{app_opts=Opts}} = Call,
    case Invite#invite.ack of
        #sipmsg{}=ACK ->
            case nksip_transport_uac:resend_request(ACK, Opts) of
                {ok, _} ->
                    ?info(AppId, CallId, 
                          "Dialog ~s (accepted_uac) retransmitting 'ACK'", [DialogId]),
                    update(none, Dialog, Call);
                error ->
                    ?notice(AppId, CallId,
                            "Dialog ~s (accepted_uac) could not retransmit 'ACK'", 
                            [DialogId]),
                    update({invite, {stop, 503}}, Dialog, Call)
            end;
        _ ->
            ?call_info("Dialog ~s (accepted_uac) received 'INVITE' ~p but no ACK yet", 
                       [DialogId, Code], Call),
            update(none, Dialog, Call)
    end;

do_response('INVITE', Code, _Req, _Resp, #dialog{id=DialogId}=Dialog, Call) ->
    case Dialog#dialog.invite of
        #invite{status=Status} -> ok;
        _ -> Status = undefined
    end,
    ?call_notice("Dialog UAC ~s ignoring unexpected INVITE response ~p in ~p", 
                 [DialogId, Code, Status], Call),
    update(none, Dialog, Call);

do_response('BYE', _Code, Req, _Resp, Dialog, Call) ->
    #dialog{caller_tag=CallerTag} = Dialog,
    Reason = case Req#sipmsg.from_tag of
        CallerTag -> caller_bye;
        _ -> callee_bye
    end,
    update({invite, {stop, Reason}}, Dialog, Call);

do_response('PRACK', Code, _Req, Resp, 
            #dialog{invite=#invite{}=Invite}=Dialog, Call) 
            when Code>=200, Code<300 ->
    {HasSDP, SDP, Offer, _Answer} = get_sdp(Resp, Invite),
    case Offer of
        {local, prack, _} when HasSDP -> 
            Invite1 = Invite#invite{sdp_answer={remote, prack, SDP}},
            update(prack, Dialog#dialog{invite=Invite1}, Call);
        {local, prack, _} -> 
            Invite1 = Invite#invite{sdp_offer=undefined, sdp_answer=undefined},
            update(none, Dialog#dialog{invite=Invite1}, Call);
        _ -> 
            update(none, Dialog, Call)
    end;

do_response('PRACK', Code, _Req, _Resp, 
            #dialog{invite=#invite{}=Invite}=Dialog, Call) 
            when Code>300 ->
    case Invite#invite.sdp_offer  of
        {local, prack, _} -> 
            Invite1 = Invite#invite{sdp_offer=undefined, sdp_answer=undefined},
            update(none, Dialog#dialog{invite=Invite1}, Call);
        _ -> 
            update(none, Dialog, Call)
    end;
    
do_response('UPDATE', Code, Req, Resp,
            #dialog{invite=#invite{}=Invite}=Dialog, Call)
            when Code>=200, Code<300 ->
    {HasSDP, SDP, Offer, Answer} = get_sdp(Resp, Invite),
    {Offer1, Answer1} = case Offer of
        {local, update, _} when HasSDP -> {Offer, {remote, update, SDP}};
        {local, update, _} -> {undefined, undefined};
        _ -> {Offer, Answer}
    end,
    Invite1 = Invite#invite{sdp_offer=Offer1, sdp_answer=Answer1},
    update({update, uac, Req, Resp}, Dialog#dialog{invite=Invite1}, Call);

do_response('UPDATE', Code, _Req, _Resp, 
            #dialog{invite=#invite{}=Invite}=Dialog, Call)
            when Code>300 ->
    case Invite#invite.sdp_offer of
        {local, update, _} -> 
            Invite1 = Invite#invite{sdp_offer=undefined, sdp_answer=undefined},
            update(none, Dialog#dialog{invite=Invite1}, Call);
        _ ->
            update(none, Dialog, Call)
    end;

<<<<<<< HEAD
do_response('SUBSCRIBE', Code, _Req, Resp, Dialog, Call) when Code>=300 ->
    #sipmsg{event=EventId} = Resp,
    case find_event(EventId, Dialog) of
        not_found ->
            Dialog;
        #dialog_event{answered=undefined} = Event ->
            event_update({terminated, Code}, Event, Dialog, Call);
        #dialog_event{} ->
            if
                Code==404; Code==405; Code==410; Code==416; Code==480; Code==481;
                Code==482; Code==483; Code==484; Code==485; Code==489; Code==501; 
                Code==604 ->
                    event_update({terminated, Code}, Event, Dialog, Call);
                true ->
                    Dialog
            end
    end;
=======
do_response('SUBSCRIBE', Code, Req, Resp, Dialog, Call) when Code>=200, Code<300 ->
    Call1 = update({subscribe, uac, Req, Resp}, Dialog, Call),
    nksip_call_event:uac_response(Req, Resp, Call1);
        
do_response('SUBSCRIBE', Code, Req, Resp, _Dialog, Call) when Code>=300 ->
    % If subscription ends, it will call nksip_call_dialog:update/3, removing
    % the dialog if no other use
    nksip_call_event:uac_response(Req, Resp, Call);
>>>>>>> fea9723b

do_response('NOTIFY', Code, Req, Resp, Dialog, Call) when Code>=200, Code<300 ->
    Call1 = update({notify, uac, Req, Resp}, Dialog, Call),
    nksip_call_event:uac_response(Req, Resp, Call1);

do_response('NOTIFY', Code, Req, Resp, _Dialog, Call) when Code>=300 ->
    nksip_call_event:uac_response(Req, Resp, Call);

do_response(_, _Code, _Req, _Resp, Dialog, Call) ->
    update(none, Dialog, Call).


%% @private
-spec ack(nksip:request(), nksip_call:call()) ->
    nksip_call:call().

ack(#sipmsg{class={req, 'ACK'}, to_tag = <<>>}, Call) ->
    ?call_notice("Dialog UAC invalid ACK", [], Call),
    Call;

ack(#sipmsg{class={req, 'ACK'}, cseq=CSeq, dialog_id=DialogId}=AckReq, Call) ->
    case find(DialogId, Call) of
        #dialog{invite=#invite{}=Invite}=Dialog1 ->
            #invite{status=Status, request=InvReq} = Invite,
            #sipmsg{cseq=InvCSeq} = InvReq,
            case Status of
                accepted_uac when CSeq==InvCSeq ->
                    ?call_debug("Dialog ~s (~p) UAC request 'ACK'", 
                                [DialogId, Status], Call),
                    {HasSDP, SDP, Offer, Answer} = get_sdp(AckReq, Invite), 
                    {Offer1, Answer1} = case Offer of
                        {remote, invite, _} when HasSDP -> {Offer, {local, ack, SDP}};
                        {remote, invite, _} -> {undefined, undefined};
                        _ -> {Offer, Answer}
                    end,
                    Invite1 = Invite#invite{
                        ack = AckReq, 
                        sdp_offer = Offer1, 
                        sdp_answer = Answer1
                    },
                    Dialog2 = Dialog1#dialog{invite=Invite1},
                    update({invite, confirmed}, Dialog2, Call);
                _ ->
                    ?call_notice("Dialog ~s (~p) ignoring ACK", 
                                 [DialogId, Status], Call),
                    update(none, Dialog1, Call)
            end;
        not_found ->
            ?call_notice("Dialog ~s not found for UAC ACK", [DialogId], Call),
            Call
    end.
    

 %% @private
-spec make(integer(), nksip:method(), nksip_lib:proplist(), nksip_call:call()) ->
    {ok, {AppId, RUri, Opts}, nksip_call:call()} | {error, Error}
    when Error :: invalid_dialog | unknown_dialog,
         AppId::nksip:app_id(), RUri::nksip:uri(), Opts::nksip_lib:proplist().

make(DialogId, Method, Opts, #call{dialogs=Dialogs}=Call) ->
    case lists:keyfind(DialogId, #dialog.id, Dialogs) of
        #dialog{invite=Invite}=Dialog ->
            ?call_debug("Dialog ~s make ~p request", 
                        [DialogId, Method], Call),
            case Invite of
                #invite{status=Status} when
                    Method=='ACK' andalso Status/=accepted_uac ->
                    {error, invalid_dialog};
                _ ->
                    {Result, Dialog1} = generate(Method, Opts, Dialog),
                    {ok, Result, store(Dialog1, Call)}
            end;
        _ ->
            {error, unknown_dialog}
    end.


%% @private
-spec new_local_seq(nksip:request(), nksip_call:call()) ->
    {nksip:cseq(), nksip_call:call()}.

new_local_seq(#sipmsg{dialog_id = <<>>}, Call) ->
    {nksip_config:cseq(), Call};

new_local_seq(#sipmsg{dialog_id=DialogId}, Call) ->
    case find(DialogId, Call) of
        #dialog{local_seq=LocalSeq}=Dialog ->
            Dialog1 = Dialog#dialog{local_seq=LocalSeq+1},
            {LocalSeq+1, store(Dialog1, Call)};
        not_found ->
            {nksip_config:cseq(), Call}
    end.


%% @private
-spec uac_id(nksip:request()|nksip:response(), boolean(), nksip_call:call()) ->
    nksip_dialog:id().

uac_id(SipMsg, IsProxy, #call{dialogs=Dialogs}) ->
    case nksip_dialog:class_id(uac, SipMsg) of
        <<>> ->
            <<>>;
        DlgIdA when not IsProxy ->
            DlgIdA;
        DlgIdA ->
            % If it is a proxy, we can be proxying a request in the opposite
            % direction, DlgIdA is not goint to exist, but DlgIdB is the
            % original dialog, use it
            case lists:keymember(DlgIdA, #dialog.id, Dialogs) of
                true ->
                    DlgIdA;
                false ->
                    DlgIdB = nksip_dialog:class_id(uas, SipMsg),
                    case lists:keymember(DlgIdB, #dialog.id, Dialogs) of
                        true -> DlgIdB;
                        false -> DlgIdA
                    end
            end
    end.




%% ===================================================================
%% Internal
%% ===================================================================

%% @private
-spec get_sdp(nksip:request()|nksip:respomse(), #invite{}) ->
    {boolean(), #sdp{}|undefined, nksip_call_dialog:sdp_offer()}.

get_sdp(#sipmsg{body=Body}, #invite{sdp_offer=Offer, sdp_answer=Answer}) ->
    case Body of
        #sdp{} = SDP -> {true, SDP, Offer, Answer};
        _ -> {false, undefined, Offer, Answer}
    end.


%% @private
-spec generate(nksip:method(), nksip_lib:proplist(), nksip:dialog()) ->
    {{RUri, Opts}, nksip:dialog()} 
    when RUri::nksip:uri(), Opts::nksip_lib:proplist().

generate(Method, Opts, Dialog) ->
    #dialog{
        id = DialogId,
        app_id = AppId,
        call_id = CallId,
        local_uri = From,
        remote_uri = To,
        local_seq = CurrentCSeq, 
        local_target = LocalTarget,
        remote_target = RUri, 
        route_set = RouteSet,
        invite = Invite
    } = Dialog,
    case Invite of
        #invite{request=#sipmsg{cseq=InvCSeq}=Req} -> ok;
        _ -> Req = undefined, InvCSeq = 0
    end,
    case nksip_lib:get_integer(cseq, Opts) of
        0 when Method == 'ACK' -> 
            RCSeq = InvCSeq, 
            LCSeq = CurrentCSeq;
        0 when CurrentCSeq > 0 -> 
            RCSeq = LCSeq = CurrentCSeq+1;
        0 -> 
            RCSeq = LCSeq = nksip_config:cseq()+1000;
        RCSeq when CurrentCSeq > 0 -> 
            LCSeq = CurrentCSeq;
        RCSeq -> 
            LCSeq = RCSeq
    end,
    Contacts = case nksip_lib:get_value(contact, Opts) of
        undefined ->
            [];
        ContactSpec ->
            case nksip_parse:uris(ContactSpec) of
                [Contact0] -> 
                    [Contact0];
                _ -> 
                    ?notice(AppId, CallId, "Dialog ~s UAC request has invalid "
                                            "contact: ~p", [DialogId, ContactSpec]),
                    []
            end
    end,
    Opts1 = 
        case Method of
            'ACK' ->
                case 
                    nksip_lib:extract(Req#sipmsg.headers,
                                      [<<"Authorization">>, <<"Proxy-Authorization">>])
                of
                    [] -> [];
                    AuthHds -> [{pre_headers, AuthHds}]
                end;
            _ ->
                []
        end
        ++
        [
            {from, From},
            {to, To},
            {call_id, CallId},
            {cseq, RCSeq},
            {route, RouteSet},
            case lists:member(make_contact, Opts) of
                true ->
                    make_contact;
                false ->
                    case Contacts of
                        [] -> {contact, [LocalTarget]};
                        _ -> {contact, Contacts}
                    end
            end
            | Opts
        ],
    {{RUri, Opts1}, Dialog#dialog{local_seq=LCSeq}}.




<|MERGE_RESOLUTION|>--- conflicted
+++ resolved
@@ -352,25 +352,6 @@
             update(none, Dialog, Call)
     end;
 
-<<<<<<< HEAD
-do_response('SUBSCRIBE', Code, _Req, Resp, Dialog, Call) when Code>=300 ->
-    #sipmsg{event=EventId} = Resp,
-    case find_event(EventId, Dialog) of
-        not_found ->
-            Dialog;
-        #dialog_event{answered=undefined} = Event ->
-            event_update({terminated, Code}, Event, Dialog, Call);
-        #dialog_event{} ->
-            if
-                Code==404; Code==405; Code==410; Code==416; Code==480; Code==481;
-                Code==482; Code==483; Code==484; Code==485; Code==489; Code==501; 
-                Code==604 ->
-                    event_update({terminated, Code}, Event, Dialog, Call);
-                true ->
-                    Dialog
-            end
-    end;
-=======
 do_response('SUBSCRIBE', Code, Req, Resp, Dialog, Call) when Code>=200, Code<300 ->
     Call1 = update({subscribe, uac, Req, Resp}, Dialog, Call),
     nksip_call_event:uac_response(Req, Resp, Call1);
@@ -379,7 +360,6 @@
     % If subscription ends, it will call nksip_call_dialog:update/3, removing
     % the dialog if no other use
     nksip_call_event:uac_response(Req, Resp, Call);
->>>>>>> fea9723b
 
 do_response('NOTIFY', Code, Req, Resp, Dialog, Call) when Code>=200, Code<300 ->
     Call1 = update({notify, uac, Req, Resp}, Dialog, Call),
