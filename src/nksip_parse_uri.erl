%% -------------------------------------------------------------------
%%
%% Copyright (c) 2013 Carlos Gonzalez Florido.  All Rights Reserved.
%%
%% This file is provided to you under the Apache License,
%% Version 2.0 (the "License"); you may not use this file
%% except in compliance with the License.  You may obtain
%% a copy of the License at
%%
%%   http://www.apache.org/licenses/LICENSE-2.0
%%
%% Unless required by applicable law or agreed to in writing,
%% software distributed under the License is distributed on an
%% "AS IS" BASIS, WITHOUT WARRANTIES OR CONDITIONS OF ANY
%% KIND, either express or implied.  See the License for the
%% specific language governing permissions and limitations
%% under the License.
%%
%% -------------------------------------------------------------------

%% @private SIP URI Parser
-module(nksip_parse_uri).
-author('Carlos Gonzalez <carlosj.gf@gmail.com>').

-include("nksip.hrl").
-export([uris/1]).


%% ===================================================================
%% Public
%% ===================================================================

%% @doc Parse a series of uris in a string
%% Can parse > 100.000 uris/sec (`<sip:user@host.com;transport=tcp;lr>') on i7
-spec uris(binary() | string() | #uri{}) ->
    [#uri{}] | error.

uris(#uri{}=Uri) ->
    [Uri];

uris(Bin) when is_binary(Bin) ->
    uris(binary_to_list(Bin));

uris(String) when is_list(String) ->
    uris(strip(String), []);

uris(_) ->
    error.


%% ===================================================================
%% Private
%% ===================================================================

%% @private
uris(String, Acc) ->
    String1 = strip(String),
    case disp(String1, [], false, #uri{}, String1) of
        {#uri{}=Uri, []} when Acc==[]-> [Uri];
        {#uri{}=Uri, []} -> lists:reverse([Uri|Acc]);
        {#uri{}=Uri, Rest} -> uris(Rest, [Uri|Acc]);
        {error, Type, Line} -> 
            lager:notice("Error parsing uri ~p: ~p (~p)", [String, Type, Line]),
            error
    end.


%% @private URI Display
disp([], _Acc, _Quoted, _Uri, _Full) -> 
    {error, disp, ?LINE};

%% Case for "*"
disp([$*|Rest], [], false, Uri, Full) ->
    Uri1 = Uri#uri{domain = <<"*">>},
    case strip(Rest) of
        [] -> {Uri1, []};
        [Ch1|_]=Rest1 when Ch1==$,; Ch1==$; -> opts(Rest1, false, Uri1);
         _ -> disp(Rest, [$*], false, Uri, Full)
    end;

disp([$<|Rest], Acc, false, Uri, _Full) -> 
    Uri1 = Uri#uri{disp=list_to_binary(lists:reverse(Acc))},
    scheme(strip(Rest), [], true, Uri1);

disp([$:|_], _Acc, false, Uri, Full) -> 
    scheme(strip(Full), [], false, Uri);

disp([$,|_Rest], _Acc, false, _Uri, _Full) ->
    {error, disp, ?LINE};

disp([92, $"|Rest], Acc, true, Uri, Full) -> 
    disp(Rest, [$", 92|Acc], true, Uri, Full);

disp([$"|Rest], Acc, Quoted, Uri, Full) -> 
    disp(Rest, [$"|Acc], not Quoted, Uri, Full);

disp([Ch|Rest], Acc, Quoted, Uri, Full) -> 
    disp(Rest, [Ch|Acc], Quoted, Uri, Full).


%% @private URI Scheme
scheme([], _Acc, _Block, _Uri) ->
    {error, scheme, ?LINE};

scheme([$:|Rest], Acc, Block, Uri) ->
    case Acc of
        [] ->
            {error, scheme, ?LINE};
        _ ->
            Uri1 = Uri#uri{scheme=nksip_parse:scheme(lists:reverse(Acc))},
            Rest1 = strip(Rest),
            case user(Rest1, [], Block, Uri1) of
                {error, _Error, _Line} -> 
                    case domain(Rest1, [], false, Block, Uri1) of
                        {error, Error1, Line1} -> {error, Error1, Line1};
                        {Uri2, Rest2} -> {Uri2, Rest2}
                    end;
                {Uri2, Rest2} -> 
                    {Uri2, Rest2}
            end
    end;

scheme([Ch|Rest], Acc, Block, Uri) when Ch==32; Ch==9; Ch==13 ->
    case strip(Rest) of
        [$:|_]=Rest1 -> scheme(Rest1, Acc, Block, Uri);
        _ -> {error, scheme, ?LINE}
    end;

scheme([$,|_Rest], _Acc, _Block, _Uri) ->
    {error, scheme, ?LINE};

scheme([Ch|Rest], Acc, Block, Uri) ->
    scheme(Rest, [Ch|Acc], Block, Uri).


%% @private URI User
user([], _Acc, _Block, _Uri) ->
    {error, user, ?LINE};

user([$:|Rest], Acc, Block, Uri) ->
    case Acc==[] of
        true ->
            {error, user, ?LINE};
        false -> 
            Uri1 = Uri#uri{user=list_to_binary(lists:reverse(Acc))},
            pass(strip(Rest), [], Block, Uri1)
    end;

user([$@|Rest], Acc, Block, Uri) ->
    case Acc==[] of
        true ->
            {error, user, ?LINE};
        false ->
            Uri1 = Uri#uri{user=list_to_binary(lists:reverse(Acc))},
            domain(strip(Rest), [], false, Block, Uri1)
    end;

user([$>|_], _Acc, true, _Uri) ->
    {error, user, ?LINE};

user([Ch|_]=Rest, Acc, Block, Uri) when Ch==32; Ch==9; Ch==13 ->
    case strip(Rest) of
        [] -> user([], Acc, Block, Uri);
        [Ch1|_]=Rest1 when Ch1==$:; Ch1==$@ -> user(Rest1, Acc, Block, Uri);
        _ -> {error, user, ?LINE}
    end;

user([Ch|Rest], Acc, Block, Uri) ->
    user(Rest, [Ch|Acc], Block, Uri).


%% @private URI User
pass([], _Acc, _Block, _Uri) ->
    {error, pass, ?LINE};

pass([$@|Rest], Acc, Block, Uri) ->
    case Acc==[] of
        true ->
            {error, pass, ?LINE};
        false ->
            Uri1 = Uri#uri{pass=list_to_binary(lists:reverse(Acc))},
            domain(strip(Rest), [], false, Block, Uri1)
    end;

pass([Ch|_]=Rest, Acc, Block, Uri) when Ch==32; Ch==9; Ch==13 ->
    case strip(Rest) of
        [] -> pass([], Acc, Block, Uri);
        [$@|_]=Rest1 -> pass(Rest1, Acc, Block, Uri);
        _ -> {error, pass, ?LINE}
    end;

pass([Ch|Rest], Acc, Block, Uri) ->
    pass(Rest, [Ch|Acc], Block, Uri).



%% @private URI Domain
domain([], Acc, Ip6, Block, Uri) ->
    case Acc==[] orelse Ip6 orelse Block of
        true ->
            {error, domain, ?LINE};
        false -> 
            Uri1 = Uri#uri{domain=list_to_binary(lists:reverse(Acc))},
            {Uri1, []}
    end;

domain([$/|Rest], [], Ip6, Block, Uri) ->
    domain(Rest, [], Ip6, Block, Uri);

domain([Ch|_]=Rest, Acc, Ip6, Block, Uri) when Ch==$;; Ch==$?; Ch==$>; Ch==$,; Ch==$/ ->
    case Acc==[] orelse Ip6 of
        true ->
            {error, domain, ?LINE};
        false ->
            Uri1 = Uri#uri{domain=list_to_binary(lists:reverse(Acc))},
            case Ch of
                $/ -> path(Rest, Block, Uri1, []);
                _ -> opts(Rest, Block, Uri1)
            end
    end;

domain([$[|Rest], Acc, Ip6, Block, Uri) ->
    case Acc==[] andalso not Ip6 of
        true -> domain(Rest, [$[|Acc], true, Block, Uri);
        false -> {error, domain, ?LINE}
    end;

domain([$]|Rest], Acc, Ip6, Block, Uri) ->
    case Acc/=[] andalso Ip6 of
        true -> domain(Rest, [$]|Acc], false, Block, Uri);
        false -> {error, domain, ?LINE}
    end;

domain([$:|Rest], Acc, false, Block, Uri) ->
    case Acc==[] of
        true ->
            {error, domain, ?LINE};
        false -> 
            Uri1 = Uri#uri{domain=list_to_binary(lists:reverse(Acc))},
            port(strip(Rest), [], Block, Uri1)
    end;

domain([$@|_], _Acc, _Ip6, _Block, _Uri) ->
    {error, domain, ?LINE};

domain([Ch|_]=Rest, Acc, Ip6, Block, Uri) when Ch==32; Ch==9; Ch==13 ->
    case strip(Rest) of
        [] ->
            domain([], Acc, Ip6, Block, Uri);
        [Ch1|_]=Rest1 when Ch1==$:; Ch1==$@; Ch1==$;; Ch1==$?; Ch1==$>; Ch1==$,;
                           Ch1==$[; Ch1==$] ->
            domain(Rest1, Acc, Ip6, Block, Uri);
        _ -> 
            {error, domain, ?LINE}
    end;

domain([Ch|Rest], Acc, Ip6, Block, Uri) ->
    domain(Rest, [Ch|Acc], Ip6, Block, Uri).


%% @private URI Port
port([], Acc, Block, Uri) ->
    case Acc==[] orelse Block of
        true ->
            {error, port, ?LINE};
        false ->
            case catch list_to_integer(lists:reverse(Acc)) of
                Port when is_integer(Port), Port>=0, Port=<65535 -> 
                    {Uri#uri{port = Port}, []};
                _ -> 
                    {error, port, ?LINE}
            end
    end;

port([$@|_], _Acc, _Block, _Uri) ->
    {error, port, ?LINE};

port([Ch|_]=Rest, Acc, Block, Uri) when Ch==$;; Ch==$?; Ch==$>; Ch==$,; Ch==$/ ->
    case Acc of
        [] -> 
            {error, port, ?LINE};
        _ ->
            case catch list_to_integer(lists:reverse(Acc)) of
                Port when is_integer(Port), Port >= 0, Port =< 65535 ->
                    Uri1 = Uri#uri{port = Port},
                    case Ch of
                        $/ -> path(Rest, Block, Uri1, []);
                        _ -> opts(Rest, Block, Uri1)
                    end;
                _ ->
                  {error, port, ?LINE}
            end
    end;

port([Ch|_]=Rest, Acc, Block, Uri) when Ch==32; Ch==9; Ch==13 ->
    case strip(Rest) of
        [] ->
            port([], Acc, Block, Uri);
        [Ch1|_]=Rest1 when Ch1==$@; Ch1==$;; Ch1==$?; Ch1==$>; Ch1==$, ->
            port(Rest1, Acc, Block, Uri);
        _ -> 
            {error, port, ?LINE}
    end;

port([Ch|Rest], Acc, Block, Uri) ->
    port(Rest, [Ch|Acc], Block, Uri).


%% @private URI Opts
opts([], Block, Uri) ->
    case Block of
        false -> {Uri, []};
        true -> {error, opts, ?LINE}
    end;

opts([Ch|Rest], Block, Uri) ->
    case Ch of
        $; -> 
            opts_key(strip(Rest), [], Block, Uri);
        $? -> 
            headers_key(strip(Rest), [], Block, Uri);
        $& -> 
            headers_key(strip(Rest), [], Block, Uri);
        $> when Block -> 
            opts(strip(Rest), false, Uri);
        $> -> 
            {error, opts, ?LINE};
        $, -> 
            case strip(Rest) of
                [] -> {error, opts, ?LINE};
                Rest1 -> {Uri, Rest1}
            end;
        _ when Ch==32; Ch==9; Ch==13 -> 
            opts(strip(Rest), Block, Uri);
        _ -> 
            {error, opts, ?LINE}
    end.


%% @private URI Opts Keys
opts_key([], Acc, Block, Uri) ->
    case Acc of
        [] ->
            {error, opts_key, ?LINE};
        _ ->
            Opt = list_to_binary(lists:reverse(Acc)),
            Uri1 = case Block of
                true -> Uri#uri{opts = Uri#uri.opts++[Opt]};
                false -> Uri#uri{ext_opts = Uri#uri.ext_opts++[Opt]}
            end,
            opts([], Block, Uri1)
    end;

opts_key([Ch|_]=Rest, Acc, Block, Uri) when Ch==$;; Ch==$?; Ch==$>; Ch==$, ->
    case Acc of
        [] ->
            {error, opts_key, ?LINE};
        _ ->
            Opt = list_to_binary(lists:reverse(Acc)),
            Uri1 = case Block of
                true -> Uri#uri{opts = Uri#uri.opts++[Opt]};
                false -> Uri#uri{ext_opts = Uri#uri.ext_opts++[Opt]}
            end,
            opts(Rest, Block, Uri1)
    end;

opts_key([$=|Rest], Acc, Block, Uri) ->
    case Acc of
        [] -> 
            {error, opts_key, ?LINE};
        _ ->
            opts_value(strip(Rest), lists:reverse(Acc), [], false, Block, Uri)
    end;

opts_key([Ch|_]=Rest, Acc, Block, Uri) when Ch==32; Ch==9; Ch==13 ->
    case strip(Rest) of
        [] ->
            opts_key([], Acc, Block, Uri);
        [Ch1|_]=Rest1 when Ch1==$;; Ch1==$?; Ch1==$>; Ch1==$,; Ch1==$= ->
            opts_key(Rest1, Acc, Block, Uri);
        _ ->
            {error, opts_key, ?LINE}
    end;

opts_key([Ch|Rest], Acc, Block, Uri) when Ch>=$A, Ch=<$Z->
    opts_key(Rest, [Ch+32|Acc], Block, Uri);

opts_key([Ch|Rest], Acc, Block, Uri) ->
    opts_key(Rest, [Ch|Acc], Block, Uri).


%% @private URI Opts Values
opts_value([], Key, Acc, Quoted, Block, Uri) ->
    case Acc==[] orelse Quoted of
        true ->
            {error, opts_value, ?LINE};
        false ->
            Opt = {list_to_binary(Key), list_to_binary(lists:reverse(Acc))},
            Uri1 = case Block of
                true -> Uri#uri{opts = Uri#uri.opts++[Opt]};
                false -> Uri#uri{ext_opts = Uri#uri.ext_opts++[Opt]}
            end,
            opts([], Block, Uri1)
    end;

opts_value([92, $"|Rest], Key, Acc, true, Block, Uri) ->
    opts_value(Rest, Key, [$", 92|Acc], true, Block, Uri);

opts_value([$"|Rest], Key, Acc, Quoted, Block, Uri) ->
    opts_value(Rest, Key, [$"|Acc], not Quoted, Block, Uri);

opts_value([Ch|_]=Rest, Key, Acc, false, Block, Uri) 
            when Ch==$;; Ch==$?; Ch==$>; Ch==$, ->
    case Acc of
        [] ->
            {error, opts_value, ?LINE};
        _ ->
            Opt = {list_to_binary(Key), list_to_binary(lists:reverse(Acc))},
            Uri1 = case Block of
                true -> Uri#uri{opts = Uri#uri.opts++[Opt]};
                false -> Uri#uri{ext_opts = Uri#uri.ext_opts++[Opt]}
            end,
            opts(Rest, Block, Uri1)
    end;

opts_value([Ch|_]=Rest, Key, Acc, false, Block, Uri) when Ch==32; Ch==9; Ch==13 ->
    case strip(Rest) of
        [] ->
            opts_value([], Key, Acc, false, Block, Uri);
        [Ch1|_]=Rest1 when Ch1==$;; Ch1==$?; Ch1==$>; Ch1==$, ->
            opts_value(Rest1, Key, Acc, false, Block, Uri);
        _ ->
            {error, opts_value, ?LINE}
    end;

opts_value([Ch|Rest], Key, Acc, Quoted, Block, Uri) ->
    opts_value(Rest, Key, [Ch|Acc], Quoted, Block, Uri).


%% @private URI Header Keys
headers_key([], Acc, Block, Uri) ->
    case Acc of
        [] ->
            {error, headers_key, ?LINE};
        _ ->
            Opt = list_to_binary(lists:reverse(Acc)),
            Uri1 = case Block of
                true -> Uri#uri{headers = Uri#uri.headers++[Opt]};
                false -> Uri#uri{ext_headers = Uri#uri.ext_headers++[Opt]}
            end,
            opts([], Block, Uri1)
    end;

headers_key([Ch|_]=Rest, Acc, Block, Uri) when Ch==$&; Ch==$>; Ch==$, ->
    case Acc of
        [] ->
            {error, headers_key, ?LINE};
        _ ->
            Opt = list_to_binary(lists:reverse(Acc)),
            Uri1 = case Block of
                true -> Uri#uri{headers = Uri#uri.headers++[Opt]};
                false -> Uri#uri{ext_headers = Uri#uri.ext_headers++[Opt]}
            end,
            opts(Rest, Block, Uri1)
    end;

headers_key([$=|Rest], Acc, Block, Uri) ->
    case Acc of
        [] -> 
            {error, headers_key, ?LINE};
        _ ->
            headers_value(strip(Rest), lists:reverse(Acc), [], false, Block, Uri)
    end;

headers_key([Ch|_]=Rest, Acc, Block, Uri) when Ch==32; Ch==9; Ch==13 ->
    case strip(Rest) of
        [] ->
            headers_key([], Acc, Block, Uri);
        [Ch1|_]=Rest1 when Ch1==$&; Ch1==$>; Ch1==$,; Ch1==$= ->
            headers_key(Rest1, Acc, Block, Uri);
        _ ->
            {error, headers_key, ?LINE}
    end;

headers_key([Ch|Rest], Acc, Block, Uri) when Ch>=$A, Ch=<'Z' ->
    headers_key(Rest, [Ch+32|Acc], Block, Uri);

headers_key([Ch|Rest], Acc, Block, Uri) ->
    headers_key(Rest, [Ch|Acc], Block, Uri).


%% @private URI Opts Values
headers_value([], Key, Acc, Quoted, Block, Uri) ->
    case Acc==[] orelse Quoted of
        true ->
            {error, headers_value, ?LINE};
        false ->
            Opt = {list_to_binary(Key), list_to_binary(lists:reverse(Acc))},
            Uri1 = case Block of
                true -> Uri#uri{headers = Uri#uri.headers++[Opt]};
                false -> Uri#uri{ext_headers = Uri#uri.ext_headers++[Opt]}
            end,
            opts([], Block, Uri1)
    end;

headers_value([92, $"|Rest], Key, Acc, true, Block, Uri) ->
    headers_value(Rest, Key, [$", 92|Acc], true, Block, Uri);

headers_value([$"|Rest], Key, Acc, Quoted, Block, Uri) ->
    headers_value(Rest, Key, [$"|Acc], not Quoted, Block, Uri);

headers_value([Ch|_]=Rest, Key, Acc, false, Block, Uri) when Ch==$&; Ch==$>; Ch==$, ->
    case Acc of
        [] ->
            {error, headers_value, ?LINE};
        _ ->
<<<<<<< HEAD
            Key1 = case Block of
                true -> 
                    case nksip_parse_header:name(Key) of
                        unknown -> list_to_binary(Key);
                        Name -> Name
                    end;
                false -> 
                    list_to_binary(Key)
            end,
            Opt = {Key1, list_to_binary(lists:reverse(Acc))},
=======
            Opt = {list_to_binary(Key), list_to_binary(lists:reverse(Acc))},
>>>>>>> 96154532
            Uri1 = case Block of
                true -> Uri#uri{headers = Uri#uri.headers++[Opt]};
                false -> Uri#uri{ext_headers = Uri#uri.ext_headers++[Opt]}
            end,
            opts(Rest, Block, Uri1)
    end;

headers_value([Ch|_]=Rest, Key, Acc, false, Block, Uri) when Ch==32; Ch==9; Ch==13 ->
    case strip(Rest) of
        [] ->
            headers_value([], Key, Acc, false, Block, Uri);
        [Ch1|_]=Rest1 when Ch1==$&; Ch1==$>; Ch1==$, ->
            headers_value(Rest1, Key, Acc, false, Block, Uri);
        _ ->
            {error, headers_key, ?LINE}
    end;

headers_value([Ch|Rest], Key, Acc, Quoted, Block, Uri) ->
    headers_value(Rest, Key, [Ch|Acc], Quoted, Block, Uri).



%% @private URI Opts
path([], Block, Uri, Acc) ->
    case Block of
        false -> 
            Path = list_to_binary(lists:reverse(Acc)),
            {Uri#uri{path=Path}, []};
        true -> 
            {error, path, ?LINE}
    end;

path([Ch|_]=Rest, Block, Uri, Acc) when Ch==$;; Ch==$?; Ch==$>; Ch==$, ->
    Path = list_to_binary(lists:reverse(Acc)),
    opts(Rest, Block, Uri#uri{path=Path});

path([Ch|Rest], Block, Uri, Acc) ->
    path(Rest, Block, Uri, [Ch|Acc]).


%% @private URI Strip white space
strip([32|Rest]) -> strip(Rest);
strip([13|Rest]) -> strip(Rest);
strip([10|Rest]) -> strip(Rest);
strip([9|Rest]) -> strip(Rest);
strip(Rest) -> Rest.


%% ===================================================================
%% EUnit tests
%% ===================================================================


-ifdef(TEST).
-include_lib("eunit/include/eunit.hrl").

uri1_test() ->
    error = uris(" one two sip  :  a  "),
    error = uris("abc"),
    error = uris(":a"),
    error = uris("<  : a>"),
    error = uris("sip: "),
    error = uris("<sip:a"),
    error = uris("<sip: a;"),
    error = uris("sip: a:a"),
    error = uris("<sip:u@a"),

    [#uri{disp = <<>>, scheme = sip, domain = <<"a">>}] = uris("sip:a"),
    [#uri{disp = <<>>, scheme = sip, domain = <<"a">>}] = uris("<sip:a>"),
    [#uri{disp = <<>>, scheme = sip, domain = <<"a">>}] = uris(" \x09  sip  \r\n :  a  "),
    [#uri{scheme = sip, domain = <<"b">>}] = uris("   <  sip  :  b  >  "),
    [#uri{disp = <<"Mi \"disp<,:\" ">>, scheme = sip, domain = <<"a">>}] = 
        uris(" Mi \"disp<,:\" <sip:a>"),
    [#uri{domain = <<"a">>, port = 20}] = uris("sip:a : 20"),
    [#uri{domain = <<"a">>, port = 20}] = uris("<sip:a:20>"),
    [#uri{user = <<"u">>, domain = <<"a">>}] = uris("sip:u@a"),
    [#uri{user = <<"u">>, domain = <<"a">>}] = uris("<sip:u@a >"),
    [#uri{user = <<"u">>, domain = <<"a">>, port=20}] = uris("<sip:u@a:20>"),
    [#uri{user = <<"u">>, pass = <<"p">>, domain = <<"a">>, port=20}] = uris("<sip:u:p@a:20>"),
    [#uri{user = <<"u">>, pass = <<"p">>, domain = <<"a">>, port=0}] = uris(" sip:u: p @ a"),
    [#uri{domain = <<"a">>, port = 0, ext_opts = [<<"b">>]}] = uris("sip: a;b"),
    [#uri{ext_opts = [<<"b">>, {<<"c">>, <<"2">>}]}] = uris("sip: a  ;  b ; c =  2"),
    [#uri{user = <<"u">>, pass = <<"p">>, domain = <<"a">>, port=20, 
         opts = [<<"b">>, {<<"c">>, <<"2">>}]}] = uris("<sip:u:p@a:20;b;c=2>"),
    [#uri{user = <<"u">>, pass = <<"p">>, domain = <<"a">>, port=20, 
         ext_opts = [<<"b">>, {<<"c">>, <<"2">>}]}] = uris("sip:u:p@a:20;b;c=2 "),
    [#uri{ext_headers = [{<<"d">>, <<"2">>}, <<"f">>]}] = uris("sip:a?d=2&f"),
    [#uri{headers = [{<<"dd">>, <<"2">>}, <<"ff">>]}] = uris("<sip:a?dd=2&ff>"),

    [#uri{opts = [<<"b">>,{<<"c">>, <<"2">>}], headers = [{<<"dd">>,<<"2">>},<<"ff">>],
         ext_opts = [{<<"g">>, <<"3">>}], ext_headers = [<<"h">>,<<"i">>]}] = 
         uris("<sip:a;b;c=2?dd=2&ff>;g=3?h&i"),

    [#uri{domain = <<"*">>}] = uris("*"),
    [#uri{domain = <<"*">>}] = uris("  *  "),
    [#uri{domain = <<"*">>, ext_opts = [<<"a">>]}] = uris("*;a"),
    [#uri{domain = <<"*">>}, #uri{domain = <<"b">>}] = uris("*, sip:b"),
    ok.


uri2_test() ->
    error = uris("sip : as[1::2]"),
    error = uris("sip :[1::2"),
    [#uri{domain = <<"[1:2::3]">>, port=20}] = uris("sip:[1:2::3]:20"),
    [#uri{domain = <<"[1:2::3]">>, port=20}] = uris("<sip:  [1:2::3]  : 20  >"),
    [#uri{user = <<"u">>, domain = <<"[1:2::3]">>}] = uris("<sip:u@ [1:2::3]>"),
    [#uri{user = <<"u">>, pass = <<"p">>, domain = <<"[1:2::3]">>}] = 
        uris("<sip:u : p @ [1:2::3]>"),
    ok.

uri3_test() ->
    [#uri{domain= <<"host">>}] = uris("sip:host"),
    [#uri{scheme=sips, domain= <<"host">>, port=5061}] = 
        uris("  sips  :  host  :  5061  "),
    [#uri{
        disp=(<<"\"My name\" ">>), user=(<<"user">>), pass=(<<"pass">>), 
        domain= <<"host">>, port=5061, opts=[{<<"transport">>,<<"tcp">>}],
        headers=[<<"head1">>], ext_opts=[{<<"op1">>,<<"\"1\"">>}]
    }] = uris(" \"My name\" <sip:user:pass@host:5061;transport=tcp?head1> ; op1=\"1\""),
    [#uri{
        disp=(<<"Name   ">>), domain= <<"host">>, port=5061,
        ext_headers=[{<<"hd2">>,<<"2">>},{<<"hd3">>,<<"a">>}]
    }] = uris(" Name   < sips : host:  5061 > ?hd2=2&hd3=a"),
    [#uri{user=(<<"user">>), domain= <<"host">>, opts=[<<"lr">>,{<<"t">>,<<"1">>},<<"d">>]}] = 
        uris(" < sip : user@host ;lr; t=1 ;d ? a=1 >"),
    [#uri{ext_opts = [{<<"tag">>, <<"a48s">>}]}] = 
        uris("\"A. G. Bell\" <sip:agb@bell-telephone.com> ;tag=a48s"),
    [#uri{
        scheme = sip,
        user = <<"+12125551212">>,
        domain = <<"server.phone2net.com">>,
        ext_opts = [{<<"tag">>, <<"887s">>}]
    }] = uris("sip:+12125551212@server.phone2net.com;tag=887s"),
    [#uri{
        scheme = sip,user = <<"xxxx">>,
        pass = <<>>,domain = <<"192.168.1.2">>,port = 5060,
        opts = [{<<"transport">>,<<"TCP">>},<<"ob">>],
        headers = [],
        ext_opts = [
            {<<"reg-id">>,<<"1">>},
            {<<"+sip.instance">>,
                <<"\"<urn:uuid:00000000-0000-0000-0000-000097ee887e>\"">>}]
    }] =
        uris("<sip:xxxx@192.168.1.2:5060;transport=TCP;ob>;reg-id=1;"
             "+sip.instance=\"<urn:uuid:00000000-0000-0000-0000-000097ee887e>\""),
    [#uri{
        domain = <<"host">>, opts = [{<<"key">>,<<"\"my \\\"\"">>}],
        headers = [{<<"hd">>,<<"\"your \\\"\"">>}]
    }] = uris("<sip:host;key=\"my \\\"\"?hd=\"your \\\"\">").


uri4_test() ->
    [#uri{domain = <<"a">>}, #uri{domain = <<"b">>}] = uris("sip:a,sip:b"),
    [#uri{domain = <<"a">>}, #uri{domain = <<"b">>}] = uris("<sip:a>  ,  sip:b  "),
    [#uri{domain = <<"a">>}, #uri{domain = <<"b">>}, #uri{domain = <<"c">>}] = 
        uris(<<"<sip:a>,<sip:b@b>,<sip:c>">>),
    [
        #uri{user = <<"u1">>, pass = <<"p1">>, domain = <<"a">>, ext_headers = [<<"a1">>]}, 
        #uri{user = <<"u2">>, pass = <<"p2">>, domain = <<"b">>, opts = [<<"b1">>]}
    ] = 
        uris("sip:u1:p1@a?a1,<sip:u2:p2@b;b1>"),
    [
        #uri{user = <<"u1">>, pass = <<"p1">>, domain = <<"a">>, ext_headers = [<<"a1">>]}, 
        #uri{user = <<"u2">>, pass = <<"p2">>, domain = <<"b">>, opts = [<<"b1">>]}
    ] = 
        uris("sip:u1:p1@a?a1,<sip:u2:p2@b;b1>").

uri5_test() ->
    [#uri{headers=[{<<"Route">>, <<"a">>}], ext_headers=[{<<"route">>, <<"b">>}]}] = 
        uris("<sip:a?routE=a>?route=b"),
    [#uri{headers=[], ext_headers=[{<<"routE">>, <<"a">>}]}] = 
        uris("sip:a?routE=a").

uri6_test() ->    [#uri{domain = <<"a">>, port = 0, path = <<"/ws/1">>}] = uris("sip:a/ws/1"),
    [#uri{domain = <<"a">>, port = 0, path = <<"/ws">>}] = uris("<sip:a/ws>"),
    error = uris(" \x09  sip  \r\n :  a /ws/1  "),
    [#uri{domain = <<"a">>, port = 20, path= <<"/ws">>}] = uris("sip:a : 20/ws"),
    [#uri{domain = <<"a">>, port = 20, path= <<"/ws">>}] = uris("<sip:a:20/ws>"),
    [#uri{user = <<"u">>, domain = <<"a">>, port = 0, path= <<"/ws">>}] = uris("sip:u@a/ws"),
    [#uri{user = <<"u">>, domain = <<"a">>, port = 0, path= <<"/ws ">>}] = uris("<sip:u@a/ws >"),
    [#uri{user = <<"u">>, domain = <<"a">>, port = 20, path= <<"/ws">>}] = uris("<sip:u@a:20/ws>"),
    [#uri{user = <<"u">>, pass = <<"p">>, domain = <<"a">>, port = 20, path= <<"/ws">>}] = uris("<sip:u:p@a:20/ws>"),
    [#uri{domain = <<"a">>, port = 0, path = <<"/ws">>, ext_opts = [<<"b">>]}] = uris("sip: a/ws;b"),
    [#uri{user = <<"u">>, pass = <<"p">>, domain = <<"a">>, port=20, path = <<"/ws">>,
         opts = [<<"b">>, {<<"c">>, <<"2">>}]}] = uris("<sip:u:p@a:20/ws;b;c=2>"),
    [#uri{user = <<"u">>, pass = <<"p">>, domain = <<"a">>, port=20, path = <<"/ws">>,
         ext_opts = [<<"b">>, {<<"c">>, <<"2">>}]}] = uris("sip:u:p@a:20/ws;b;c=2 "),
    [#uri{path = <<"/ws">>, ext_headers = [{<<"d">>, <<"2">>}, <<"f">>]}] = uris("sip:a/ws?d=2&f"),
    [#uri{path = <<"/ws">> , opts = [<<"b">>,{<<"c">>, <<"2">>}], headers = [{<<"dd">>,<<"2">>},<<"ff">>],
         ext_opts = [{<<"g">>, <<"3">>}], ext_headers = [<<"h">>,<<"i">>]}] = 
         uris("<sip:a/ws;b;c=2?dd=2&ff>;g=3?h&i"),
    [#uri{path = <<"/ws">>}, #uri{path = <<"/ws2">>}] = uris("sip:a/ws,sip:b/ws2"),
    [#uri{path = <<"/ws">>}, #uri{path = <<"/ws2">>}] = uris("<sip:a/ws>  ,  sip:b/ws2"),
    [#uri{domain = <<"[1:2::3]">>, port=0, path = <<"/ws">>}] = uris("sip:[1:2::3]/ws"),
    [#uri{domain = <<"[1:2::3]">>, port=20, path = <<"/ws">>}] = uris("sip:[1:2::3]:20/ws"),
    ok.

-endif.
<|MERGE_RESOLUTION|>--- conflicted
+++ resolved
@@ -514,20 +514,7 @@
         [] ->
             {error, headers_value, ?LINE};
         _ ->
-<<<<<<< HEAD
-            Key1 = case Block of
-                true -> 
-                    case nksip_parse_header:name(Key) of
-                        unknown -> list_to_binary(Key);
-                        Name -> Name
-                    end;
-                false -> 
-                    list_to_binary(Key)
-            end,
-            Opt = {Key1, list_to_binary(lists:reverse(Acc))},
-=======
             Opt = {list_to_binary(Key), list_to_binary(lists:reverse(Acc))},
->>>>>>> 96154532
             Uri1 = case Block of
                 true -> Uri#uri{headers = Uri#uri.headers++[Opt]};
                 false -> Uri#uri{ext_headers = Uri#uri.ext_headers++[Opt]}
