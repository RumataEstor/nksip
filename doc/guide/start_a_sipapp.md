--- conflicted
+++ resolved
@@ -42,11 +42,7 @@
 
 The first time you start a SipApp, NkSIP will generate a new RFC4122 compatible _UUID_ (used for example in SIP registrations), and will save it to disk in a file with the same name of the internal application (see configuration options for the default directory).
 
-<<<<<<< HEAD
-Each started SipApp is under the hood a standard OTP _gen\_server_ process. If you define the [`init/1`](../reference/callback_functions.md#init1) callback function in your _callback module_, NkSIP will call it while starting the SipApp, using the third argument in the call to `nksip:start/4`. The returning value shall include the initial state value, associated with the gen_server process.
-=======
 Each started SipApp is under the hood a standard OTP _gen&#95;server_ process. If you define the [`init/1`](../reference/callback_functions.md#init1) callback function in your _callback module_, NkSIP will call it while starting the SipApp, using the third argument in the call to `nksip:start/4`. The returning value shall include the initial state value, associated with the gen_server process.
->>>>>>> f545c4c2
 
 As a standard gen_server process, you can use functions like `gen_server:call/3` or `gen_server:cast/2`. The registered name of the process is the same atom as the internal application name. If you implement callback functions [`handle_call/3`](../reference/callback_functions.md#handle_call3), [`handle_cast/2`](../reference/callback_functions.md#handle_cast2) or [`handle_info/2`](../reference/callback_functions.md#handle_info2), they will called as in a standard gen_server behaviour (when someone calls `gen_server:call/2,3`, `gen_server:cast/2` or the process receives a message).
 
@@ -60,11 +56,7 @@
 * SipApp gen_server state
 
 ### SipApp Variables
-<<<<<<< HEAD
-Yon can store, read and delete _any Erlang term_ under _any key_ calling `nksip:put/3`, `nksip:get/2,3` and `nksip:del/2` (see the [API](../README.md#3-api)). NkSIP uses a standard Erlang _ETS table_ for storage, and it will destroyed when you stop the SipApp.
-=======
 Yon can store, read and delete _any Erlang term_ under _any key_ calling `nksip:put/3`, `nksip:get/2,3` and `nksip:del/2` (see [SipApp API](../reference/sipapp_api.md)). NkSIP uses a standard Erlang _ETS table_ for storage, and it will destroyed when you stop the SipApp.
->>>>>>> f545c4c2
 
 You can call these functions from any point, inside or outside a callback function. Keep in mind that, as and ETS table, if you are calling them from simultaenous processes (as it will happen from callback functions belonging to different calls) there is no guarantee that any call will be processed before another. You shouldn't, for example, read a value and store a modified version later on, because another process could have changed it in between. If you want to control access, you can call them from inside the SipApp's gen_server process, using nksip:cal/2,3 or nksip:cast/2, and calling `nksip:put/3`, `nksip:get/2,3` and `nksip:del/2` from inside the `handle_call` or `handle_cast` callback function.
 
