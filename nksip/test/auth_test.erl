--- conflicted
+++ resolved
@@ -212,15 +212,8 @@
     % The request is authorized at server1 (registered) but not server server2
     % (server1 will proxy to server2)
     Route = {route, "<sip:127.0.0.1;lr>"},
-<<<<<<< HEAD
-    {reply, Res1} = nksip_uac:invite(C1, "sip:client2@nksip", 
-                                          [Route, full_response]),
-    407 = nksip_response:code(Res1),
-    [<<"server2">>] = nksip_auth:realms(Res1),
-=======
     {ok, 407, [{dialog_id, _}, {realms, [<<"server2">>]}]} = 
         nksip_uac:invite(C1, "sip:client2@nksip", [Route, {fields, [realms]}]),
->>>>>>> 2b449092
 
     % Now the request reaches client2, and it is not authorized there. 
     % C2 replies with 401, but we generate a new request with the SipApp's invalid
